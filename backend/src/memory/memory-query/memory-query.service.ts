--- conflicted
+++ resolved
@@ -126,23 +126,10 @@
             if (seenBlobIds.has(memory.blobId)) continue;
             seenBlobIds.add(memory.blobId);
             
-<<<<<<< HEAD
-            // Get encrypted content
-            const encryptedContent = await this.walrusService.retrieveContent(memory.blobId);
-
-            // Decrypt content using SEAL with self access transaction
-            const encryptedBytes = new Uint8Array(Buffer.from(encryptedContent, 'base64'));
-            const moveCallConstructor = this.sealService.createSelfAccessTransaction(userAddress);
-            const decryptedBytes = await this.sealService.decrypt(encryptedBytes, moveCallConstructor);
-            const decryptedContent = new TextDecoder().decode(decryptedBytes);
-            
-            memories.push(decryptedContent);
-=======
             // Get content from Walrus with caching
             const content = await this.cachedWalrusService.retrieveContent(memory.blobId);
             
             memories.push(content);
->>>>>>> a6df16e5
             
             if (memories.length >= limit) break;
           }
