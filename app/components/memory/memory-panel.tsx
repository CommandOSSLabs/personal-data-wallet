'use client'

import { useState, useEffect } from 'react'
import {
  Box,
  Stack,
  Text,
  Card,
  Group,
  Badge,
  Collapse,
  ActionIcon,
  Divider,
  ScrollArea,
  Loader,
  Center,
  Button
} from '@mantine/core'
import {
  IconBrain,
  IconChevronDown,
  IconChevronRight,
  IconPencil,
  IconExternalLink,
  IconCategory,
  IconLock,
  IconLockOpen,
  IconRefresh
} from '@tabler/icons-react'
import { memoryIntegrationService } from '@/app/services/memoryIntegration'
import { MemoryDecryptionModal } from './memory-decryption-modal'
import { memoryDecryptionCache } from '@/app/services/memoryDecryptionCache'
<<<<<<< HEAD
import { sealService } from '@/app/services/sealService'
=======
import { memoryEventEmitter } from '@/app/services/memoryEventEmitter'
>>>>>>> a6df16e5

interface Memory {
  id: string
  content: string
  category: string
  timestamp: string
  similarity?: number
  isEncrypted: boolean
  walrusHash?: string
  owner: string
}

interface MemoryPanelProps {
  userAddress: string
  sessionId?: string
  currentMessage?: string
}

export function MemoryPanel({ userAddress, sessionId, currentMessage }: MemoryPanelProps) {
  const [memories, setMemories] = useState<Memory[]>([])
  const [relevantMemories, setRelevantMemories] = useState<Memory[]>([])
  const [loading, setLoading] = useState(false)
  const [expandedMemories, setExpandedMemories] = useState<Set<string>>(new Set())
  const [selectedMemory, setSelectedMemory] = useState<Memory | null>(null)
  const [decryptModalOpened, setDecryptModalOpened] = useState(false)
  const [decryptedMemories, setDecryptedMemories] = useState<Set<string>>(new Set())
  const [isBatchDecrypting, setIsBatchDecrypting] = useState(false)
  
  // Load all memories on component mount and auto-decrypt
  useEffect(() => {
    if (userAddress) {
      loadMemories();
    }
  }, [userAddress])

  // Add periodic refresh to catch new memories
  useEffect(() => {
    if (!userAddress) return;

    const refreshInterval = setInterval(() => {
      loadMemories();
    }, 10000); // Refresh every 10 seconds

    return () => clearInterval(refreshInterval);
  }, [userAddress])

  // Add manual refresh function
  const refreshMemories = () => {
    if (userAddress) {
      loadMemories();
    }
  }

  // Listen for memory update events
  useEffect(() => {
    const handleMemoriesUpdated = () => {
      console.log('Memory panel: Received memories updated event');
      refreshMemories();
    }

    const handleMemoryAdded = (data: any) => {
      console.log('Memory panel: Received memory added event', data);
      refreshMemories();
    }

    // Subscribe to events
    memoryEventEmitter.on('memoriesUpdated', handleMemoriesUpdated);
    memoryEventEmitter.on('memoryAdded', handleMemoryAdded);

    // Cleanup on unmount
    return () => {
      memoryEventEmitter.off('memoriesUpdated', handleMemoriesUpdated);
      memoryEventEmitter.off('memoryAdded', handleMemoryAdded);
    }
  }, [userAddress])
  
  // Auto-decrypt newly loaded memories
  useEffect(() => {
    if (memories.length > 0) {
      // Auto-decrypt all memories
      handleDecryptAll(true); // silent mode
      
      // Auto-expand all memories by default
      const allMemoryIds = memories.map(memory => memory.id);
      setExpandedMemories(new Set(allMemoryIds));
    }
  }, [memories])
  
  // Find relevant memories when current message changes
  useEffect(() => {
    if (currentMessage && currentMessage.trim().length > 0) {
      findRelevantMemories(currentMessage)
    } else {
      setRelevantMemories([])
    }
  }, [currentMessage])
  
  // Sync with decryption cache
  useEffect(() => {
    // For each memory, check if it's already in the cache
    const syncWithCache = async () => {
      if (memories.length === 0) return;
      
      const newDecrypted = new Set(decryptedMemories);
      let hasChanges = false;
      
      // Check each encrypted memory
      for (const memory of memories) {
        if (memory.isEncrypted && !decryptedMemories.has(memory.id)) {
          // Check if this memory is already decrypted in cache
          if (await memoryDecryptionCache.isMemoryDecrypted(memory.id)) {
            newDecrypted.add(memory.id);
            hasChanges = true;
          }
        }
      }
      
      // Update state if we found any cached memories
      if (hasChanges) {
        setDecryptedMemories(newDecrypted);
      }
    };
    
    syncWithCache();
  }, [memories, decryptedMemories])
  
  const loadMemories = async () => {
    if (!userAddress) return
    
    setLoading(true)
    try {
      // Get memories directly from blockchain using the integration service
      const data = await memoryIntegrationService.fetchUserMemories(userAddress)
      
      const memoryList = data.memories || []
      setMemories(memoryList)
    } catch (error) {
      console.error('Failed to load memories:', error)
    } finally {
      setLoading(false)
    }
  }
  
  const findRelevantMemories = async (query: string) => {
    if (!query || !userAddress) return
    
    try {
      // First get all memories
      const allMemories = await memoryIntegrationService.fetchUserMemories(userAddress)
      
      // Then filter for relevance using the client-side search
      const relevantList = memoryIntegrationService.getMemoriesRelevantToText(
        allMemories.memories || [],
        query,
        5 // Limit to 5 results
      )
      
      setRelevantMemories(relevantList)
    } catch (error) {
      console.error('Failed to find relevant memories:', error)
    }
  }
  
  const toggleMemory = (memoryId: string) => {
    const newExpanded = new Set(expandedMemories)
    if (newExpanded.has(memoryId)) {
      newExpanded.delete(memoryId)
    } else {
      newExpanded.add(memoryId)
    }
    setExpandedMemories(newExpanded)
  }
  
  const openDecryptModal = (memory: Memory) => {
    setSelectedMemory(memory)
    setDecryptModalOpened(true)
  }
  
  const handleDecryptAll = async (silent: boolean = false) => {
    if (!userAddress || memories.length === 0) return
    
    if (!silent) setIsBatchDecrypting(true)
    try {
      // Get all encrypted memories that aren't already decrypted
      const encryptedMemories = memories.filter(
        memory => memory.isEncrypted && !decryptedMemories.has(memory.id)
      );
      
      if (encryptedMemories.length === 0) {
        if (!silent) {
          console.log('No encrypted memories to decrypt');
        }
        if (!silent) setIsBatchDecrypting(false);
        return;
      }
      
      // Process in batches to avoid overwhelming the system
      const batchSize = 5;
      for (let i = 0; i < encryptedMemories.length; i += batchSize) {
        const batch = encryptedMemories.slice(i, i + batchSize);
        await Promise.all(batch.map(async (memory) => {
          try {
            if (memory.walrusHash) {
              // Use the cache service to get and store content
              const content = await memoryDecryptionCache.getDecryptedContent(memory.walrusHash);
              if (content) {
                // Mark as decrypted both in our state and the cache
                memoryDecryptionCache.markMemoryDecrypted(memory.id);
                setDecryptedMemories(prev => {
                  const newSet = new Set(prev);
                  newSet.add(memory.id);
                  return newSet;
                });
                
                if (!silent) {
                  console.log(`Decrypted memory ${memory.id.slice(0, 8)}...`);
                }
              }
            }
          } catch (err) {
            console.error(`Failed to decrypt memory ${memory.id}:`, err);
          }
        }));
      }
      
      if (!silent) {
        console.log(`Successfully decrypted ${encryptedMemories.length} memories`);
      }
    } catch (error) {
      console.error('Failed to decrypt all memories:', error);
    } finally {
      if (!silent) setIsBatchDecrypting(false);
    }
  }
  
  const getCategoryColor = (category: string) => {
    const categories: Record<string, string> = {
      'personal': 'blue',
      'work': 'green',
      'preferences': 'pink',
      'skills': 'violet',
      'auto-detected': 'cyan',
      'general': 'gray'
    }
    return categories[category] || 'gray'
  }
  
  const openInSuiExplorer = (walrusHash: string) => {
    const explorerUrl = `https://suivision.xyz/object/${walrusHash}?network=testnet`
    window.open(explorerUrl, '_blank')
  }
  
  const renderMemoryCard = (memory: Memory, isRelevant: boolean = false) => (
    <Card key={memory.id} withBorder mb="xs" p="sm">
      <Stack gap="xs">
        <Group justify="space-between">
          <Badge color={getCategoryColor(memory.category)} size="sm" variant="light">
            {memory.category}
          </Badge>
          
          <Group gap="xs">
            {isRelevant && memory.similarity && (
              <Badge color="green" size="sm" variant="light">
                {(memory.similarity * 100).toFixed(0)}% match
              </Badge>
            )}
            
            <ActionIcon 
              size="sm" 
              variant="subtle" 
              onClick={() => toggleMemory(memory.id)}
              aria-label="Expand memory"
            >
              {expandedMemories.has(memory.id) ? 
                <IconChevronDown size={16} /> : 
                <IconChevronRight size={16} />}
            </ActionIcon>
          </Group>
        </Group>
        
        <Text size="sm" lineClamp={expandedMemories.has(memory.id) ? undefined : 2}>
          {memory.content}
        </Text>
        
        <Collapse in={expandedMemories.has(memory.id)}>
          <Group mt="xs" justify="space-between">
            <Text size="xs" c="dimmed">
              {new Date(memory.timestamp).toLocaleString()}
            </Text>
            
            <Group gap="xs">
              {memory.walrusHash && (
                <ActionIcon 
                  size="xs" 
                  variant="subtle" 
                  color="blue" 
                  onClick={() => openInSuiExplorer(memory.walrusHash!)}
                  title="View in Explorer"
                >
                  <IconExternalLink size={14} />
                </ActionIcon>
              )}
              
              {memory.isEncrypted && (
                <ActionIcon 
                  size="xs" 
                  variant={decryptedMemories.has(memory.id) ? "filled" : "subtle"}
                  color={decryptedMemories.has(memory.id) ? "teal" : "gray"}
                  onClick={() => openDecryptModal(memory)}
                  title={decryptedMemories.has(memory.id) ? "View Decrypted Memory" : "Decrypt Memory"}
                >
                  {decryptedMemories.has(memory.id) ? (
                    <IconLockOpen size={14} />
                  ) : (
                    <IconLock size={14} />
                  )}
                </ActionIcon>
              )}
              
              <ActionIcon 
                size="xs" 
                variant="subtle"
                title="Edit Memory"
              >
                <IconPencil size={14} />
              </ActionIcon>
            </Group>
          </Group>
        </Collapse>
      </Stack>
    </Card>
  )
  
  return (
    <Box 
      style={{
        borderLeft: '1px solid var(--mantine-color-gray-3)',
        height: '100%',
        overflow: 'hidden',
        display: 'flex',
        flexDirection: 'column'
      }}
    >
      <Box p="md" style={{ borderBottom: '1px solid var(--mantine-color-gray-3)' }}>
        <Group justify="space-between">
          <Group>
            <IconBrain size={18} />
            <Text fw={600}>Memory Panel</Text>
            <Badge size="xs" variant="light">
              {memories.length}
            </Badge>
          </Group>
          <ActionIcon
            variant="light"
            size="sm"
            onClick={refreshMemories}
            title="Refresh memories"
          >
            <IconRefresh size={14} />
          </ActionIcon>
        </Group>
      </Box>
      
      <ScrollArea style={{ flex: 1 }}>
        <Box p="md">
          {loading ? (
            <Center py="xl">
              <Loader size="sm" />
            </Center>
          ) : (
            <>
              {relevantMemories.length > 0 && (
                <>
                  <Text size="sm" fw={500} mb="xs">Relevant Memories</Text>
                  {relevantMemories.map(memory => renderMemoryCard(memory, true))}
                  <Divider my="md" />
                </>
              )}
              
              <Text size="sm" fw={500} mb="xs">Recent Memories</Text>
              {memories.length === 0 ? (
                <Text size="sm" c="dimmed" ta="center" py="md">
                  No memories stored yet. Start chatting to collect memories.
                </Text>
              ) : (
                memories.slice(0, 5).map(memory => renderMemoryCard(memory))
              )}
            </>
          )}
        </Box>
      </ScrollArea>
      
      {/* Memory Stats */}
      <Box p="md" bg="gray.0" style={{ borderTop: '1px solid var(--mantine-color-gray-3)' }}>
        <Group justify="space-between" mb="xs">
          <Text size="xs" fw={500}>Memory Stats</Text>
          <Group gap="xs">
            <Button 
              variant="light" 
              size="xs" 
              leftSection={<IconLockOpen size={12} />}
              onClick={handleDecryptAll}
              loading={isBatchDecrypting}
              disabled={memories.filter(m => m.isEncrypted && !decryptedMemories.has(m.id)).length === 0}
            >
              Decrypt All
            </Button>
            <Button 
              variant="subtle" 
              size="xs" 
              rightSection={<IconExternalLink size={12} />}
              component="a"
              href="/memory-manager"
            >
              Memory Manager
            </Button>
          </Group>
        </Group>
        
        <Group grow>
          <Stack align="center" gap={0}>
            <Text size="sm" fw={600}>{memories.length}</Text>
            <Text size="xs" c="dimmed">Total</Text>
          </Stack>
          <Stack align="center" gap={0}>
            <Text size="sm" fw={600}>
              {Object.keys(memories.reduce((acc, m) => ({...acc, [m.category]: true}), {})).length}
            </Text>
            <Text size="xs" c="dimmed">Categories</Text>
          </Stack>
          <Stack align="center" gap={0}>
            <Text size="sm" fw={600}>
              {memories.filter(m => m.isEncrypted).length}
            </Text>
            <Text size="xs" c="dimmed">Encrypted</Text>
          </Stack>
        </Group>
      </Box>
      
      {/* Decryption Modal */}
      {selectedMemory && (
        <MemoryDecryptionModal
          opened={decryptModalOpened}
          onClose={() => setDecryptModalOpened(false)}
          memory={selectedMemory}
          userAddress={userAddress}
        />
      )}
    </Box>
  )
}<|MERGE_RESOLUTION|>--- conflicted
+++ resolved
@@ -30,11 +30,7 @@
 import { memoryIntegrationService } from '@/app/services/memoryIntegration'
 import { MemoryDecryptionModal } from './memory-decryption-modal'
 import { memoryDecryptionCache } from '@/app/services/memoryDecryptionCache'
-<<<<<<< HEAD
-import { sealService } from '@/app/services/sealService'
-=======
 import { memoryEventEmitter } from '@/app/services/memoryEventEmitter'
->>>>>>> a6df16e5
 
 interface Memory {
   id: string
